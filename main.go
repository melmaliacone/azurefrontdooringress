package main

import (
	"context"
	"fmt"
	"os"
	"path/filepath"
	"time"

	"github.com/Azure/azure-sdk-for-go/services/preview/frontdoor/mgmt/2018-08-01-preview/frontdoor"
	"github.com/Azure/go-autorest/autorest/azure/auth"
	"github.com/Azure/go-autorest/autorest/to"
	"github.com/joho/godotenv"
	log "github.com/sirupsen/logrus"
	v1 "k8s.io/api/core/v1"
	v1beta1 "k8s.io/api/extensions/v1beta1"
	metav1 "k8s.io/apimachinery/pkg/apis/meta/v1"
	"k8s.io/client-go/informers"
	"k8s.io/client-go/kubernetes"
	"k8s.io/client-go/rest"
	"k8s.io/client-go/tools/cache"
	"k8s.io/client-go/tools/clientcmd"
)

const (
	namespace = "default"
)

func main() {
	ctx := context.Background()

	err := godotenv.Load()
	if err != nil {
		log.Error("Error loading .env file")
	}

	subID := os.Getenv("AZURE_SUBSCRIPTION_ID")

	resyncPeriod := 30 * time.Second
	client, _ := getClientSet()
	// create informers factory, enable and assign required informers
	infFactory := informers.NewSharedInformerFactoryWithOptions(client, resyncPeriod,
		informers.WithNamespace(namespace),
		informers.WithTweakListOptions(func(*metav1.ListOptions) {}))

	stopChan := make(chan struct{})

	ingressInformer := infFactory.Extensions().V1beta1().Ingresses().Informer()
	ingressStore := ingressInformer.GetStore()

	serviceInformer := infFactory.Core().V1().Services().Informer()
	serviceStore := serviceInformer.GetStore()

	go ingressInformer.Run(stopChan)
	go serviceInformer.Run(stopChan)

	time.Sleep(15 * time.Second)

	log.Info("Resyncing data store")
	err = ingressStore.Resync()
	if err != nil {
		panic(err)
	}

	serviceIP, err := getServiceIP(serviceStore)
	if err != nil {
		log.WithError(err).Fatal("Error getting service")
	}

	fmt.Println(serviceIP)

	fdBackendClient := frontdoor.NewBackendPoolsClient(subID)

	//create Backend object
	fdBackend := frontdoor.Backend{
		Address:      to.StringPtr("backend1"),
		HTTPPort:     to.Int32Ptr(80),
		HTTPSPort:    to.Int32Ptr(443),
		EnabledState: frontdoor.EnabledStateEnumDisabled,
		Weight:       to.Int32Ptr(50),
		Priority:     to.Int32Ptr(1)}

	// creating BackendPoolProperties
	slices := &[]frontdoor.Backend{fdBackend}

	subResourceHealth := &frontdoor.SubResource{
		ID: to.StringPtr("GEN-UNIQUE" + "/healthProbeSettings/healthProbeSettings1")}

	subResourceLoad := &frontdoor.SubResource{
		ID: to.StringPtr("GEN-UNIQUE" + "/healthProbeSettings/healthProbeSettings1")}

	fdbackendPoolProp := &frontdoor.BackendPoolProperties{
		ResourceState:         frontdoor.ResourceStateCreating,
		Backends:              slices,
		HealthProbeSettings:   subResourceHealth,
		LoadBalancingSettings: subResourceLoad}

	// creating BackendPool
	fdbackendPool := frontdoor.BackendPool{
		BackendPoolProperties: fdbackendPoolProp,
		Name: to.StringPtr("backendPool1"),
		Type: to.StringPtr("Custom host"),
		ID:   to.StringPtr("1234")}

	//create frontend Endpoint
	fdFrontendEndpointClient := frontdoor.NewFrontendEndpointsClient(subID)
	fdFrontendEndpoint := frontdoor.FrontendEndpoint{
		Name: to.StringPtr("frontendEndpoint1")}

	//create routing door client
	fdRoutingRulesClient := frontdoor.NewRoutingRulesClient(subID)

	subResourceFrontendEndpoints := frontdoor.SubResource{
		ID: to.StringPtr("frontendEndpoint1" + "/frontendEndpoints/frontendEndpoint1")}

	frontendEndpointSlices := &[]frontdoor.SubResource{subResourceFrontendEndpoints}
	subResourceBackendPool := &frontdoor.SubResource{
		ID: to.StringPtr("backendPool1" + "/backendPools/backendPool1")}

	fdRoutingRuleProperties := frontdoor.RoutingRuleProperties{
		ResourceState:      frontdoor.ResourceStateCreating,
		EnabledState:       "Enabled",
		ForwardingProtocol: "MatchRequest",
		FrontendEndpoints:  frontendEndpointSlices,
		BackendPool:        subResourceBackendPool}

	fdRoutingRule := frontdoor.RoutingRule{
		RoutingRuleProperties: &fdRoutingRuleProperties,
		Name: to.StringPtr("routing1")}

	// create an authorizer from env vars or Azure Managed Service Idenity
	authorizer, err := auth.NewAuthorizerFromEnvironment()
	if err == nil {
		fdBackendClient.Authorizer = authorizer
		fdRoutingRulesClient.Authorizer = authorizer
		fdFrontendEndpointClient.Authorizer = authorizer
	}

	for _, ingressObj := range ingressStore.List() {
		ingress := ingressObj.(*v1beta1.Ingress)
		if !hasFrontdoorEnabledAnnotation(ingress.Annotations) {
			log.WithField("ingressName", ingress.Name).Info("Skipping ingress as isn't annotated")
			continue
		}

		log.WithField("ingressName", ingress.Name).Info("Found ingress for frontdoor to route")

		_, err := fdBackendClient.CheckFrontDoorNameAvailability(ctx, frontdoor.CheckNameAvailabilityInput{
			Name: to.StringPtr("testfdname"),
			Type: frontdoor.MicrosoftNetworkfrontDoors,
		})

		if err != nil {
			log.WithError(err).Fatal("Failed to check fd name")
		}

<<<<<<< HEAD
		_, err = fdFrontendEndpointClient.CreateOrUpdate(ctx, "resourceGroupName", "testfdname", "fdFrontendEndpoint", fdFrontendEndpoint)

		if err != nil {
			log.WithError(err).Fatal("Faild to create FrontendEndpoint")
		}

		_, err = fdBackendClient.CreateOrUpdate(ctx, "resourceGroupName", "testfdname", "fdBackendPool", fdbackendPool)

		if err != nil {
			log.WithError(err).Fatal("Faild to create BackendPool")
		}
		_, err = fdRoutingRulesClient.CreateOrUpdate(ctx, "resourceGroupName", "testfdname", "fdRoutingRule", fdRoutingRule)

		if err != nil {
			log.WithError(err).Fatal("Faild to create RoutingRules")
		}

		fmt.Println(result)
		fmt.Println(ingress.GetName())
=======
		for _, rule := range ingress.Spec.Rules {
			log.WithField("path", rule.HTTP.Paths[0].Path).Info("Found rule for path")
		}
>>>>>>> f9f22c6e
	}

}

func getServiceIP(serviceStore cache.Store) (string, error) {
	services := serviceStore.List()

	var serviceIP string
	for _, serviceObj := range services {
		service := serviceObj.(*v1.Service)
		if hasFrontdoorEnabledAnnotation(service.Annotations) {
			if len(service.Status.LoadBalancer.Ingress) > 0 {
				serviceIP = service.Status.LoadBalancer.Ingress[0].IP
				log.
					WithField("serviceName", service.Name).
					WithField("ip", serviceIP).
					Info("Found service for Frontdoor to use")
			}
		}
	}
	if serviceIP == "" {
		return serviceIP, fmt.Errorf("no service found with annotation 'azure/frontdoor:enabled' found")
	}

	return serviceIP, nil
}

func hasFrontdoorEnabledAnnotation(annotations map[string]string) bool {
	annotation, exists := annotations["azure/frontdoor"]
	if exists && annotation == "enabled" {
		return true
	}
	return false
}

func getClientSet() (*kubernetes.Clientset, error) {
	config, err := rest.InClusterConfig()
	if err != nil {
		log.WithError(err).Warn("failed getting in-cluster config attempting to use kubeconfig from homedir")
		var kubeconfig string
		if home := homeDir(); home != "" {
			kubeconfig = filepath.Join(home, ".kube", "config")
		}

		if _, err := os.Stat(kubeconfig); os.IsNotExist(err) {
			log.WithError(err).Panic("kubeconfig not found in homedir")
		}

		// use the current context in kubeconfig
		config, err = clientcmd.BuildConfigFromFlags("", kubeconfig)
		if err != nil {
			log.WithError(err).Panic("getting kubeconf from current context")
			return nil, err
		}
	}

	// create the clientset
	clientset, err := kubernetes.NewForConfig(config)
	if err != nil {
		log.WithError(err).Error("Getting clientset from config")
		return nil, err
	}

	return clientset, nil
}

func homeDir() string {
	if h := os.Getenv("HOME"); h != "" {
		return h
	}
	return os.Getenv("USERPROFILE") // windows
}<|MERGE_RESOLUTION|>--- conflicted
+++ resolved
@@ -154,7 +154,6 @@
 			log.WithError(err).Fatal("Failed to check fd name")
 		}
 
-<<<<<<< HEAD
 		_, err = fdFrontendEndpointClient.CreateOrUpdate(ctx, "resourceGroupName", "testfdname", "fdFrontendEndpoint", fdFrontendEndpoint)
 
 		if err != nil {
@@ -174,11 +173,9 @@
 
 		fmt.Println(result)
 		fmt.Println(ingress.GetName())
-=======
 		for _, rule := range ingress.Spec.Rules {
 			log.WithField("path", rule.HTTP.Paths[0].Path).Info("Found rule for path")
 		}
->>>>>>> f9f22c6e
 	}
 
 }
